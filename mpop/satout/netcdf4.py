--- conflicted
+++ resolved
@@ -246,15 +246,11 @@
             else:
                 # handle global attributes
                 for j, k in attribute_dispenser(info):
-<<<<<<< HEAD
-                    setattr(rootgrp, j, k)
-=======
                     try:
                         setattr(rootgrp, j, k)
                     except TypeError as err:
                         logger.warning("Not saving %s with value %s because %s",
                                        str(j), str(k), str(err))
->>>>>>> bfd87c72
 
         # insert data
 
