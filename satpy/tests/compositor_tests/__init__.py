#!/usr/bin/env python
# -*- coding: utf-8 -*-
#
# Copyright (c) 2018 PyTroll developers
#
#
# This program is free software: you can redistribute it and/or modify
# it under the terms of the GNU General Public License as published by
# the Free Software Foundation, either version 3 of the License, or
# (at your option) any later version.
#
# This program is distributed in the hope that it will be useful,
# but WITHOUT ANY WARRANTY; without even the implied warranty of
# MERCHANTABILITY or FITNESS FOR A PARTICULAR PURPOSE.  See the
# GNU General Public License for more details.
#
# You should have received a copy of the GNU General Public License
# along with this program.  If not, see <http://www.gnu.org/licenses/>.
"""Tests for compositors.
"""

from satpy.tests.compositor_tests import test_abi, test_ahi, test_viirs

try:
    from unittest import mock
except ImportError:
    import mock

import unittest


class TestCheckArea(unittest.TestCase):

    """Test the utility method 'check_areas'."""

    def _get_test_ds(self, shape=(50, 100), dims=('y', 'x')):
        """Helper method to get a fake DataArray."""
        import xarray as xr
        import dask.array as da
        from pyresample.geometry import AreaDefinition
        data = da.random.random(shape, chunks=25)
        area = AreaDefinition(
            'test', 'test', 'test',
            {'proj': 'eqc', 'lon_0': 0.0,
             'lat_0': 0.0},
            shape[dims.index('x')], shape[dims.index('y')],
            (-20037508.34, -10018754.17, 20037508.34, 10018754.17))
        attrs = {'area': area}
        return xr.DataArray(data, dims=dims, attrs=attrs)

    def test_single_ds(self):
        """Test a single dataset is returned unharmed."""
        from satpy.composites import CompositeBase
        ds1 = self._get_test_ds()
        comp = CompositeBase('test_comp')
        ret_datasets = comp.check_areas((ds1,))
        self.assertIs(ret_datasets[0], ds1)

    def test_mult_ds_area(self):
        """Test multiple datasets successfully pass."""
        from satpy.composites import CompositeBase
        ds1 = self._get_test_ds()
        ds2 = self._get_test_ds()
        comp = CompositeBase('test_comp')
        ret_datasets = comp.check_areas((ds1, ds2))
        self.assertIs(ret_datasets[0], ds1)
        self.assertIs(ret_datasets[1], ds2)

    def test_mult_ds_no_area(self):
        """Test that all datasets must have an area attribute."""
        from satpy.composites import CompositeBase
        ds1 = self._get_test_ds()
        ds2 = self._get_test_ds()
        del ds2.attrs['area']
        comp = CompositeBase('test_comp')
        self.assertRaises(ValueError, comp.check_areas, (ds1, ds2))

    def test_mult_ds_diff_area(self):
        """Test that datasets with different areas fail."""
        from satpy.composites import CompositeBase, IncompatibleAreas
        from pyresample.geometry import AreaDefinition
        ds1 = self._get_test_ds()
        ds2 = self._get_test_ds()
        ds2.attrs['area'] = AreaDefinition(
            'test', 'test', 'test',
            {'proj': 'eqc', 'lon_0': 0.0,
             'lat_0': 0.0},
            100, 50,
            (-30037508.34, -20018754.17, 10037508.34, 18754.17))
        comp = CompositeBase('test_comp')
        self.assertRaises(IncompatibleAreas, comp.check_areas, (ds1, ds2))

    def test_mult_ds_diff_dims(self):
        """Test that datasets with different dimensions still pass."""
        from satpy.composites import CompositeBase
        # x is still 50, y is still 100, even though they are in
        # different order
        ds1 = self._get_test_ds(shape=(50, 100), dims=('y', 'x'))
        ds2 = self._get_test_ds(shape=(3, 100, 50), dims=('bands', 'x', 'y'))
        comp = CompositeBase('test_comp')
        ret_datasets = comp.check_areas((ds1, ds2))
        self.assertIs(ret_datasets[0], ds1)
        self.assertIs(ret_datasets[1], ds2)

    def test_mult_ds_diff_size(self):
        """Test that datasets with different sizes fail."""
        from satpy.composites import CompositeBase, IncompatibleAreas
        # x is 50 in this one, 100 in ds2
        # y is 100 in this one, 50 in ds2
        ds1 = self._get_test_ds(shape=(50, 100), dims=('x', 'y'))
        ds2 = self._get_test_ds(shape=(3, 50, 100), dims=('bands', 'y', 'x'))
        comp = CompositeBase('test_comp')
        self.assertRaises(IncompatibleAreas, comp.check_areas, (ds1, ds2))


class TestDayNightCompositor(unittest.TestCase):
    """Test DayNightCompositor."""

    def setUp(self):
        """Create test data."""
        import xarray as xr
        import dask.array as da
        import numpy as np
        from datetime import datetime
        bands = ['R', 'G', 'B']
        start_time = datetime(2018, 1, 1, 18, 0, 0)

        # RGB
        a = np.zeros((3, 2, 2), dtype=np.float)
        a[:, 0, 0] = 0.1
        a[:, 0, 1] = 0.2
        a[:, 1, 0] = 0.3
        a[:, 1, 1] = 0.4
        a = da.from_array(a, a.shape)
        self.data_a = xr.DataArray(a, attrs={'test': 'a', 'start_time': start_time},
                                   coords={'bands': bands}, dims=('bands', 'y', 'x'))
        b = np.zeros((3, 2, 2), dtype=np.float)
        b[:, 0, 0] = np.nan
        b[:, 0, 1] = 0.25
        b[:, 1, 0] = 0.50
        b[:, 1, 1] = 0.75
        b = da.from_array(b, b.shape)
        self.data_b = xr.DataArray(b, attrs={'test': 'b', 'start_time': start_time},
                                   coords={'bands': bands}, dims=('bands', 'y', 'x'))

        sza = np.array([[80., 86.], [94., 100.]])
        sza = da.from_array(sza, sza.shape)
        self.sza = xr.DataArray(sza, dims=('y', 'x'))

        # fake area
        my_area = mock.MagicMock()
        lons = np.array([[-95., -94.], [-93., -92.]])
        lons = da.from_array(lons, lons.shape)
        lats = np.array([[40., 41.], [42., 43.]])
        lats = da.from_array(lats, lats.shape)
        my_area.get_lonlats_dask.return_value = (lons, lats)
        self.data_a.attrs['area'] = my_area
        self.data_b.attrs['area'] = my_area
        # not used except to check that it matches the data arrays
        self.sza.attrs['area'] = my_area

    def test_basic_sza(self):
        """Test compositor when SZA data is included"""
        import numpy as np
        from satpy.composites import DayNightCompositor
        comp = DayNightCompositor(name='dn_test')
        res = comp((self.data_a, self.data_b, self.sza))
        res = res.compute()
        expected = np.array([[0., 0.2985455], [0.51680423, 1.]])
        np.testing.assert_allclose(res.values[0], expected)

    def test_basic_area(self):
        """Test compositor when SZA data is not provided."""
        import numpy as np
        from satpy.composites import DayNightCompositor
        comp = DayNightCompositor(name='dn_test')
        res = comp((self.data_a, self.data_b))
        res = res.compute()
        expected = np.array([[0., 0.33164983], [0.66835017, 1.]])
        np.testing.assert_allclose(res.values[0], expected)


<<<<<<< HEAD

class TestFillingCompositor(unittest.TestCase):

    def test_fill(self):
        import numpy as np
        import xarray as xr
        from satpy.composites import FillingCompositor
        comp = FillingCompositor(name='fill_test')
        filler = xr.DataArray(np.array([1, 2, 3, 4, 3, 2, 1]))
        red = xr.DataArray(np.array([1, 2, 3, np.nan, 3, 2, 1]))
        green = xr.DataArray(np.array([np.nan, 2, 3, 4, 3, 2, np.nan]))
        blue = xr.DataArray(np.array([4, 3, 2, 1, 2, 3, 4]))
        res = comp([filler, red, green, blue])
        np.testing.assert_allclose(res.sel(bands='R').data, filler.data)
        np.testing.assert_allclose(res.sel(bands='G').data, filler.data)
        np.testing.assert_allclose(res.sel(bands='B').data, blue.data)


=======
>>>>>>> b7197599
class TestInlineComposites(unittest.TestCase):
    """Test inline composites."""

    def test_inline_composites(self):
        """Test that inline composites are working."""
        from satpy.composites import CompositorLoader
        cl_ = CompositorLoader()
        cl_.load_sensor_composites('visir')
        comps = cl_.compositors
        # Check that "fog" product has all its prerequisites defined
        keys = comps['visir'].keys()
        fog = [comps['visir'][dsid] for dsid in keys if "fog" == dsid.name][0]
        self.assertEqual(fog.attrs['prerequisites'][0], 'fog_dep_0')
        self.assertEqual(fog.attrs['prerequisites'][1], 'fog_dep_1')
        self.assertEqual(fog.attrs['prerequisites'][2], 10.8)


def suite():
    """Test suite for all reader tests"""
    loader = unittest.TestLoader()
    mysuite = unittest.TestSuite()
    mysuite.addTests(test_abi.suite())
    mysuite.addTests(test_ahi.suite())
    mysuite.addTests(test_viirs.suite())
    mysuite.addTest(loader.loadTestsFromTestCase(TestCheckArea))
    mysuite.addTest(loader.loadTestsFromTestCase(TestDayNightCompositor))
<<<<<<< HEAD
    mysuite.addTest(loader.loadTestsFromTestCase(TestFillingCompositor))
    mysuite.addTest(loader.loadTestsFromTestCase(TestInlineComposites))

    return mysuite

=======
    mysuite.addTest(loader.loadTestsFromTestCase(TestInlineComposites))
>>>>>>> b7197599

if __name__ == '__main__':
    unittest.main()<|MERGE_RESOLUTION|>--- conflicted
+++ resolved
@@ -180,8 +180,6 @@
         np.testing.assert_allclose(res.values[0], expected)
 
 
-<<<<<<< HEAD
-
 class TestFillingCompositor(unittest.TestCase):
 
     def test_fill(self):
@@ -199,8 +197,6 @@
         np.testing.assert_allclose(res.sel(bands='B').data, blue.data)
 
 
-=======
->>>>>>> b7197599
 class TestInlineComposites(unittest.TestCase):
     """Test inline composites."""
 
@@ -227,15 +223,11 @@
     mysuite.addTests(test_viirs.suite())
     mysuite.addTest(loader.loadTestsFromTestCase(TestCheckArea))
     mysuite.addTest(loader.loadTestsFromTestCase(TestDayNightCompositor))
-<<<<<<< HEAD
     mysuite.addTest(loader.loadTestsFromTestCase(TestFillingCompositor))
     mysuite.addTest(loader.loadTestsFromTestCase(TestInlineComposites))
 
     return mysuite
 
-=======
-    mysuite.addTest(loader.loadTestsFromTestCase(TestInlineComposites))
->>>>>>> b7197599
 
 if __name__ == '__main__':
     unittest.main()