#!/usr/bin/env python
# -*- coding: utf-8 -*-
# Copyright (c) 2009-2019 Satpy developers
#
# This file is part of satpy.
#
# satpy is free software: you can redistribute it and/or modify it under the
# terms of the GNU General Public License as published by the Free Software
# Foundation, either version 3 of the License, or (at your option) any later
# version.
#
# satpy is distributed in the hope that it will be useful, but WITHOUT ANY
# WARRANTY; without even the implied warranty of MERCHANTABILITY or FITNESS FOR
# A PARTICULAR PURPOSE.  See the GNU General Public License for more details.
#
# You should have received a copy of the GNU General Public License along with
# satpy.  If not, see <http://www.gnu.org/licenses/>.
"""Reading and calibrating GAC and LAC AVHRR data.

.. todo::

    Fine grained calibration

"""

import logging
from datetime import datetime, timedelta

import dask.array as da
import numpy as np

import pygac.utils
import xarray as xr
from pygac.gac_klm import GACKLMReader
from pygac.gac_pod import GACPODReader
from pygac.lac_klm import LACKLMReader
from pygac.lac_pod import LACPODReader
from satpy import CHUNK_SIZE
from satpy.readers.file_handlers import BaseFileHandler

logger = logging.getLogger(__name__)


spacecrafts = {7: "NOAA 15", 3: "NOAA 16", 13: "NOAA 18", 15: "NOAA 19"}

AVHRR3_CHANNEL_NAMES = {"1": 0, "2": 1, "3A": 2, "3B": 3, "4": 4, "5": 5}
AVHRR2_CHANNEL_NAMES = {"1": 0, "2": 1, "3": 2, "4": 3, "5": 4}
AVHRR_CHANNEL_NAMES = {"1": 0, "2": 1, "3": 2, "4": 3}
ANGLES = ('sensor_zenith_angle', 'sensor_azimuth_angle', 'solar_zenith_angle',
          'solar_azimuth_angle', 'sun_sensor_azimuth_difference_angle')


class GACLACFile(BaseFileHandler):
    """Reader for GAC and LAC data."""

    def __init__(self, filename, filename_info, filetype_info,
                 start_line=None, end_line=None, strip_invalid_coords=True,
                 interpolate_coords=True, adjust_clock_drift=True,
                 tle_dir=None, tle_name=None, tle_thresh=7):
        """Init the file handler.

        Args:
            start_line: User defined start scanline
            end_line: User defined end scanline
            strip_invalid_coords: Strip scanlines with invalid coordinates in
                the beginning/end of the orbit
            interpolate_coords: Interpolate coordinates from every eighth pixel
                to all pixels.
            adjust_clock_drift: Adjust the geolocation to compensate for the
                clock error (POD satellites only).
            tle_dir: Directory holding Two-Line-Element (TLE) files
            tle_name: Filename pattern of TLE files.
            tle_thresh: Maximum number of days between observation and nearest
                TLE

        """
        super(GACLACFile, self).__init__(
            filename, filename_info, filetype_info)

        self.start_line = start_line
        self.end_line = end_line
        self.strip_invalid_coords = strip_invalid_coords
        self.interpolate_coords = interpolate_coords
        self.adjust_clock_drift = adjust_clock_drift
        self.tle_dir = tle_dir
        self.tle_name = tle_name
        self.tle_thresh = tle_thresh
        self.creation_site = filename_info.get('creation_site')
        self.reader = None
        self.channels = None
        self.angles = None
        self.qual_flags = None
        self.midnight_scanline = None
        self.missing_scanlines = None
        self.first_valid_lat = None
        self.last_valid_lat = None
        self._start_time = filename_info['start_time']
        self._end_time = datetime.combine(filename_info['start_time'].date(),
                                          filename_info['end_time'].time())
        if self._end_time < self._start_time:
            self._end_time += timedelta(days=1)
        self.platform_id = filename_info['platform_id']
        if self.platform_id in ['NK', 'NL', 'NM', 'NN', 'NP', 'M1', 'M2',
                                'M3']:
            if filename_info.get('transfer_mode') == 'GHRR':
                self.reader_class = GACKLMReader
            else:
                self.reader_class = LACKLMReader
            self.chn_dict = AVHRR3_CHANNEL_NAMES
            self.sensor = 'avhrr-3'
        elif self.platform_id in ['NC', 'ND', 'NF', 'NH', 'NJ']:
            if filename_info.get('transfer_mode') == 'GHRR':
                self.reader_class = GACPODReader
            else:
                self.reader_class = LACPODReader
            self.chn_dict = AVHRR2_CHANNEL_NAMES
            self.sensor = 'avhrr-2'
        else:
            if filename_info.get('transfer_mode') == 'GHRR':
                self.reader_class = GACPODReader
            else:
                self.reader_class = LACPODReader
            self.chn_dict = AVHRR_CHANNEL_NAMES
            self.sensor = 'avhrr'
        self.filename_info = filename_info

    def get_dataset(self, key, info):
        """Get the dataset."""
        if self.reader is None:
            self.reader = self.reader_class(
                interpolate_coords=self.interpolate_coords,
                adjust_clock_drift=self.adjust_clock_drift,
                tle_dir=self.tle_dir,
                tle_name=self.tle_name,
                tle_thresh=self.tle_thresh,
                creation_site=self.creation_site)
            self.reader.read(self.filename)
        if np.all(self.reader.mask):
            raise ValueError('All data is masked out')

        if key.name in ['latitude', 'longitude']:
            # Lats/lons are buffered by the reader
            if key.name == 'latitude':
                _, data = self.reader.get_lonlat()
            else:
                data, _ = self.reader.get_lonlat()

            # If coordinate interpolation is disabled, only every eighth
            # pixel has a lat/lon coordinate
            xdim = 'x' if self.interpolate_coords else 'x_every_eighth'
            xcoords = None
        elif key.name in ANGLES:
            data = self._get_angle(key.name)
            xdim = 'x' if self.interpolate_coords else 'x_every_eighth'
            xcoords = None
        elif key.name == 'qual_flags':
            data = self.reader.get_qual_flags()
            xdim = 'num_flags'
            xcoords = ['Scan line number',
                       'Fatal error flag',
                       'Insufficient data for calibration',
                       'Insufficient data for calibration',
                       'Solar contamination of blackbody in channels 3',
                       'Solar contamination of blackbody in channels 4',
                       'Solar contamination of blackbody in channels 5']
        else:
            data = self._get_channel(key.name)
            xdim = 'x'
            xcoords = None

        # Update start/end time using the actual scanline timestamps
        times = self.reader.get_times()
        self._start_time = times[0].astype(datetime)
        self._end_time = times[-1].astype(datetime)

        # Select user-defined scanlines and/or strip invalid coordinates
        self.midnight_scanline = self.reader.meta_data['midnight_scanline']
        self.missing_scanlines = self.reader.meta_data['missing_scanlines']
        if (self.start_line is not None or self.end_line is not None
                or self.strip_invalid_coords):
            data, times = self.slice(data=data, times=times)

        chunk_cols = data.shape[1]
        chunk_lines = int((CHUNK_SIZE ** 2) / chunk_cols)
        res = xr.DataArray(da.from_array(data, chunks=(chunk_lines, chunk_cols)),
                           dims=['y', xdim], attrs=info)
        if xcoords:
            res[xdim] = xcoords

        for attr in self.reader.meta_data:
            res.attrs[attr] = self.reader.meta_data[attr]
        res.attrs['platform_name'] = self.reader.spacecraft_name
        res.attrs['orbit_number'] = self.filename_info['orbit_number']
        res.attrs['sensor'] = self.sensor
<<<<<<< HEAD
        try:
            res.attrs['orbital_parameters'] = {'tle': self.reader.get_tle_lines()}
        except IndexError:
            pass
        res.attrs['midnight_scanline'] = self.midnight_scanline
        res.attrs['missing_scanlines'] = self.missing_scanlines
=======
        res.attrs['orbital_parameters'] = {'tle': self.reader.get_tle_lines()}
>>>>>>> 72191609
        res['acq_time'] = ('y', times)
        res['acq_time'].attrs['long_name'] = 'Mean scanline acquisition time'
        return res

    def slice(self, data, times):
        """Select user-defined scanlines and/or strip invalid coordinates.

        Furthermore, update scanline timestamps and auxiliary information.

        Args:
            data: Data to be sliced
            times: Scanline timestamps
        Returns:
            Sliced data and timestamps

        """
        # Slice data, update midnight scanline & list of missing scanlines
        sliced, self.midnight_scanline, miss_lines = self._slice(data)
        self.missing_scanlines = miss_lines.astype(int)

        # Slice timestamps, update start/end time
        times, _, _ = self._slice(times)
        self._start_time = times[0].astype(datetime)
        self._end_time = times[-1].astype(datetime)

        return sliced, times

    def _slice(self, data):
        """Select user-defined scanlines and/or strip invalid coordinates.

        Returns:
            Sliced data, updated midnight scanline & list of missing scanlines

        """
        start_line = self.start_line if self.start_line is not None else 0
        end_line = self.end_line if self.end_line is not None else 0

        # Strip scanlines with invalid coordinates
        if self.strip_invalid_coords:
            first_valid_lat, last_valid_lat = self._strip_invalid_lat()
        else:
            first_valid_lat = last_valid_lat = None

        # Check and correct user-defined scanlines, if possible
        start_line, end_line = pygac.utils.check_user_scanlines(
            start_line=start_line,
            end_line=end_line,
            first_valid_lat=first_valid_lat,
            last_valid_lat=last_valid_lat,
            along_track=data.shape[0]
        )

        # Slice data, update missing lines and midnight scanline to new
        # scanline range
        sliced, miss_lines, midnight_scanline = pygac.utils.slice_channel(
            data,
            start_line=start_line,
            end_line=end_line,
            first_valid_lat=first_valid_lat,
            last_valid_lat=last_valid_lat,
            midnight_scanline=self.midnight_scanline,
            miss_lines=self.missing_scanlines,
            qual_flags=self._get_qual_flags()
        )

        return sliced, midnight_scanline, miss_lines

    def _get_channel(self, name):
        """Get channel by name and buffer results."""
        if self.channels is None:
            self.channels = self.reader.get_calibrated_channels()
        return self.channels[:, :, self.chn_dict[name.upper()]]

    def _get_qual_flags(self):
        """Get quality flags and buffer results."""
        if self.qual_flags is None:
            self.qual_flags = self.reader.get_qual_flags()
        return self.qual_flags

    def _get_angle(self, name):
        """Get angle by name and buffer results."""
        if self.angles is None:
            sat_azi, sat_zenith, sun_azi, sun_zenith, rel_azi = self.reader.get_angles()
            self.angles = {'sensor_zenith_angle': sat_zenith,
                           'sensor_azimuth_angle': sat_azi,
                           'solar_zenith_angle': sun_zenith,
                           'solar_azimuth_angle': sun_azi,
                           'sun_sensor_azimuth_difference_angle': rel_azi}
        return self.angles[name]

    def _strip_invalid_lat(self):
        """Strip scanlines with invalid coordinates in the beginning/end of the orbit.

        Returns:
            First and last scanline with valid latitudes.

        """
        if self.first_valid_lat is None:
            _, lats = self.reader.get_lonlat()
            start, end = pygac.utils.strip_invalid_lat(lats)
            self.first_valid_lat, self.last_valid_lat = start, end
        return self.first_valid_lat, self.last_valid_lat

    @property
    def start_time(self):
        """Get the start time."""
        return self._start_time

    @property
    def end_time(self):
        """Get the end time."""
        return self._end_time<|MERGE_RESOLUTION|>--- conflicted
+++ resolved
@@ -192,16 +192,10 @@
         res.attrs['platform_name'] = self.reader.spacecraft_name
         res.attrs['orbit_number'] = self.filename_info['orbit_number']
         res.attrs['sensor'] = self.sensor
-<<<<<<< HEAD
         try:
             res.attrs['orbital_parameters'] = {'tle': self.reader.get_tle_lines()}
         except IndexError:
             pass
-        res.attrs['midnight_scanline'] = self.midnight_scanline
-        res.attrs['missing_scanlines'] = self.missing_scanlines
-=======
-        res.attrs['orbital_parameters'] = {'tle': self.reader.get_tle_lines()}
->>>>>>> 72191609
         res['acq_time'] = ('y', times)
         res['acq_time'].attrs['long_name'] = 'Mean scanline acquisition time'
         return res
